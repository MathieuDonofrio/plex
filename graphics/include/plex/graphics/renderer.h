--- conflicted
+++ resolved
@@ -62,8 +62,8 @@
   virtual void WaitIdle() = 0;
 
   [[nodiscard]] virtual std::unique_ptr<Material> CreateMaterial(const MaterialCreateInfo& create_info) = 0;
-<<<<<<< HEAD
-  [[nodiscard]] virtual std::unique_ptr<Shader> CreateShader(const std::filesystem::path& source, ShaderType type) = 0;
+  [[nodiscard]] virtual std::unique_ptr<Shader> CreateShader(
+    const std::string& source, const std::filesystem::path& path, ShaderType type) = 0;
 
   template<typename Type>
   [[nodiscard]] Buffer<Type> CreateBuffer(size_t size, BufferUsageFlags usage, MemoryPropertyFlags properties)
@@ -74,11 +74,6 @@
 private:
   virtual std::unique_ptr<pbi::PolymorphicBufferInterface> CreateBuffer(
     size_t size, BufferUsageFlags usage, MemoryPropertyFlags properties) = 0;
-=======
-
-  [[nodiscard]] virtual std::unique_ptr<Shader> CreateShader(
-    const std::string& source, const std::filesystem::path& path, ShaderType type) = 0;
->>>>>>> dac3e8a3
 };
 
 struct RendererCreateInfo
