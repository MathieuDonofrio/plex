<<<<<<< HEAD
#include "plex/graphics/spirv/shader_compiler.h"
=======
#include "plex/graphics/spirv/shader_compiler.h"

#include <fstream>

#include "plex/debug/logging.h"

namespace plex::graphics
{

namespace fs = std::filesystem;

namespace
{
  shaderc_shader_kind FromShaderType(ShaderType type)
  {
    switch (type)
    {
    case ShaderType::Vertex: return shaderc_glsl_vertex_shader;
    case ShaderType::Fragment: return shaderc_glsl_fragment_shader;
    case ShaderType::Compute: return shaderc_glsl_compute_shader;
    default:
    {
      LOG_WARN("Unknown shader stage flag: {}", static_cast<int>(type));
      return shaderc_glsl_infer_from_source;
    }
    }
  }

  std::optional<std::vector<char>> ReadFile(const fs::path& path)
  {
    std::ifstream file(path, std::ios::ate | std::ios::binary);

    if (!file.is_open()) [[unlikely]]
      return std::nullopt;

    std::streamsize fileSize = file.tellg();
    std::vector<char> buffer(fileSize);

    file.seekg(0);
    file.read(buffer.data(), fileSize);

    file.close();
    return buffer;
  }

  void SpirvToolsConsumeMessage(
    spv_message_level_t level, const char* source, const spv_position_t& position, const char* message)
  {
    switch (level)
    {
    case SPV_MSG_FATAL:
    case SPV_MSG_INTERNAL_ERROR:
    case SPV_MSG_ERROR:
      LOG_ERROR("SPIR-V error: {}, line: {}, column: {}, message: {}", source, position.line, position.column, message);
      break;
    case SPV_MSG_WARNING:
      LOG_WARN(
        "SPIR-V warning: {}, line: {}, column: {}, message: {}", source, position.line, position.column, message);
      break;
    case SPV_MSG_INFO:
      LOG_INFO("SPIR-V info: {}, line: {}, column: {}, message: {}", source, position.line, position.column, message);
      break;
    case SPV_MSG_DEBUG:
      LOG_TRACE("SPIR-V debug: {}, line: {}, column: {}, message: {}", source, position.line, position.column, message);
      break;
    default: LOG_WARN("Unknown SPIR-V message level: {}", static_cast<int>(level)); break;
    }
  }

} // namespace

ShaderCompiler::ShaderCompiler() : spirv_tools_(SPV_ENV_VULKAN_1_3)
{
#ifndef NDEBUG // TODO: Add a different flag for this and synchronize with vulkan extensions
  options_.SetGenerateDebugInfo();
#endif

  options_.SetSourceLanguage(shaderc_source_language_glsl);
  options_.SetTargetSpirv(shaderc_spirv_version_1_6);
  options_.SetTargetEnvironment(shaderc_target_env_vulkan, shaderc_env_version_vulkan_1_3);

  spirv_tools_.SetMessageConsumer(SpirvToolsConsumeMessage);

  if (!compiler_.IsValid())
  {
    error_message_ = "Failed to initialize shader compiler";
    valid_ = false;
  }

  if (!spirv_tools_.IsValid())
  {
    if (!error_message_.empty()) error_message_ += ", ";
    error_message_ = "Failed to initialize SPIR-V tools";
    valid_ = false;
  }
}

std::optional<ShaderData> ShaderCompiler::Compile(
  const std::string& source, const std::filesystem::path& path, ShaderType type)
{
  if (!valid_)
  {
    LOG_ERROR("Failed to compile shader: {}", error_message_);
    return std::nullopt;
  }

  auto compile_result = CompileToSpv(source, fs::absolute(path).string(), type);
  if (!compile_result) return std::nullopt;

  auto compiled_spv = std::vector<uint32_t>(compile_result->cbegin(), compile_result->cend());

  if (validation_enabled_ && !spirv_tools_.Validate(compiled_spv))
  {
    error_message_ = "SPIR-V validation failed";
    return std::nullopt;
  }

  return ShaderData{std::move(compiled_spv), type};
}

std::optional<shaderc::CompilationResult<uint32_t>> ShaderCompiler::CompileToSpv(
  const std::string& source, const std::string& absolute_path, ShaderType type)
{
  const auto shader_kind = FromShaderType(type);

  auto compile_result =
    compiler_.CompileGlslToSpv(source.data(), source.size(), shader_kind, absolute_path.c_str(), options_);
  if (compile_result.GetCompilationStatus() != shaderc_compilation_status_success)
  {
    error_message_ = compile_result.GetErrorMessage();
    return std::nullopt;
  }

  return compile_result;
}

} // namespace plex::graphics
>>>>>>> dac3e8a3
<|MERGE_RESOLUTION|>--- conflicted
+++ resolved
@@ -1,6 +1,3 @@
-<<<<<<< HEAD
-#include "plex/graphics/spirv/shader_compiler.h"
-=======
 #include "plex/graphics/spirv/shader_compiler.h"
 
 #include <fstream>
@@ -118,7 +115,7 @@
     return std::nullopt;
   }
 
-  return ShaderData{std::move(compiled_spv), type};
+  return ShaderData { std::move(compiled_spv), type };
 }
 
 std::optional<shaderc::CompilationResult<uint32_t>> ShaderCompiler::CompileToSpv(
@@ -137,5 +134,4 @@
   return compile_result;
 }
 
-} // namespace plex::graphics
->>>>>>> dac3e8a3
+} // namespace plex::graphics