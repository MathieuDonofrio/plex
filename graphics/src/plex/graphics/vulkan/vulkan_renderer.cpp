--- conflicted
+++ resolved
@@ -1,8 +1,8 @@
 #include "plex/graphics/vulkan/vulkan_renderer.h"
 
 #include "plex/debug/logging.h"
+#include "plex/graphics/vulkan/vulkan_material.h"
 #include "plex/graphics/vulkan/vulkan_shader.h"
-#include "plex/graphics/vulkan/vulkan_material.h"
 
 namespace plex::graphics
 {
@@ -134,15 +134,11 @@
 
   vkWaitForFences(device_.GetHandle(), 1, &frame.fence, VK_TRUE, UINT64_MAX);
 
-<<<<<<< HEAD
   auto result = swapchain_.AquireNextImage(frame.image_available_semaphore);
 
   if (result == UINT32_MAX) return nullptr;
 
   vkResetFences(device_.GetHandle(), 1, &frame.fence);
-=======
-  // Acquire next image
->>>>>>> bc484964
 
   current_image_index_ = result;
 
@@ -353,38 +349,27 @@
   return std::make_unique<VulkanMaterial>(pipeline_layout, pipeline);
 }
 
-std::optional<std::unique_ptr<Shader>> VulkanRenderer::CreateShader(
-  const std::filesystem::path& source_path, ShaderType type)
+std::unique_ptr<Shader> VulkanRenderer::CreateShader(const std::filesystem::path& source_path, ShaderType type)
 {
   auto spv_binary = shader_compiler_.Compile(source_path, type);
+
   if (!spv_binary)
   {
     LOG_ERROR("Failed to compile shader: {}, reason: {}", source_path.string(), shader_compiler_.GetErrorMessage());
-    return std::nullopt;
+    return nullptr;
   }
 
-  if(spv_binary->GetSize() == 0)
+  if (spv_binary->GetSize() == 0)
   {
     LOG_ERROR("Failed to compile shader: {}, reason: Compiled shader binary is empty", source_path.string());
-    return std::nullopt;
+    return nullptr;
   }
 
-  auto vulkan_shader = std::make_unique<VulkanShader>(device_.GetHandle(), *spv_binary, type);
-
-  if (!dynamic_cast<Shader*>(vulkan_shader.get())) // TODO: check required ?
-  {
-    LOG_ERROR("Failed to cast shader to base class");
-    return std::nullopt;
-  }
-
-  return std::unique_ptr<Shader>(vulkan_shader.release());
-}
-
-<<<<<<< HEAD
+  return std::make_unique<VulkanShader>(device_.GetHandle(), *spv_binary, type);
+}
+
 void VulkanRenderer::WindowFramebufferResizeCallback(const WindowFramebufferResizeEvent&)
 {
   swapchain_.FlagFramebufferResized();
 }
-=======
->>>>>>> bc484964
 } // namespace plex::graphics