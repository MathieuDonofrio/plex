--- conflicted
+++ resolved
@@ -42,23 +42,7 @@
   }
 
 private:
-<<<<<<< HEAD
   bool Initialize(const std::string& application_name, GraphicsDebugLevel debug_level)
-=======
-  std::shared_ptr<VkPhysicalDevice_T> adapter_; // Using shared_ptr for consistency TODO Mathieu's opinion
-  std::shared_ptr<VulkanInstance> instance_;
-  std::shared_ptr<VulkanSurface> surface_;
-  std::shared_ptr<VulkanDevice> device_;
-  std::shared_ptr<VulkanSwapchain> swapchain_;
-  std::shared_ptr<FrameBufferGroup> frame_buffer_group_; //
-
-  const std::vector<std::string> required_extensions_ = { VK_KHR_SWAPCHAIN_EXTENSION_NAME };
-
-  bool Initialize(VulkanCapableWindow* window_handle,
-    const char* application_name,
-    bool use_debug_messenger,
-    GraphicsDebugLevel debug_level)
->>>>>>> 1db088da
   {
     instance_ = std::make_shared<VulkanInstance>(window_, application_name, debug_level);
     surface_ = std::make_shared<VulkanSurface>(window_, instance_);
@@ -75,6 +59,7 @@
   std::shared_ptr<VulkanSurface> surface_;
   std::shared_ptr<VulkanDevice> device_;
   std::shared_ptr<VulkanSwapchain> swapchain_;
+  std::shared_ptr<FrameBufferGroup> frame_buffer_group_;
 };
 
 } // namespace genebits::engine
